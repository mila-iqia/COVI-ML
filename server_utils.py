--- conflicted
+++ resolved
@@ -295,17 +295,11 @@
             "true_sex": frozen.helper.encode_sex(human["sex"])
         }
     }
-<<<<<<< HEAD
 
     if params["COLLECT_TRAINING_DATA"]:
         os.makedirs(params["log_path"], exist_ok=True)
         with open(os.path.join(params["log_path"], f"daily_human.pkl"), 'wb') as fd:
             pickle.dump(daily_output, fd)
-=======
-    os.makedirs(params["log_path"], exist_ok=True)
-    with open(os.path.join(params["log_path"], f"daily_human.pkl"), 'wb') as fd:
-        pickle.dump(daily_output, fd)
->>>>>>> 8118600c
 
     inference_result = None
     if params['risk_model'] == "transformer":
