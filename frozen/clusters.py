--- conflicted
+++ resolved
@@ -120,23 +120,6 @@
         for received_at, update_messages in grouped_update_messages.items():
             old_cluster = None
             for update_message in update_messages:
-<<<<<<< HEAD
-                old_message_dec = Message(update_message.uid, update_message.risk, update_message.day, update_message.unobs_id, update_message.has_app)
-                old_message_enc = encode_message(old_message_dec)
-                old_cluster = None
-                for cluster, messages in self.clusters_by_day[update_message.day].items():
-                    for message in messages:
-                        if message == old_message_enc:
-                            old_cluster = cluster
-                            #print(old_cluster)
-                            break
-                    if old_cluster:
-                        break
-                updated_message = Message(old_message_dec.uid, update_message.new_risk, old_message_dec.day, old_message_dec.unobs_id, old_message_dec.has_app)
-                new_cluster = hash_to_cluster(updated_message)
-
-                self.update_record(old_cluster, new_cluster, old_message_dec, updated_message)
-=======
                 try:
                     old_message_dec = Message(update_message.uid, update_message.risk, update_message.day, update_message.unobs_id, update_message.has_app)
                     old_message_enc = encode_message(old_message_dec)
@@ -147,7 +130,6 @@
                     self.update_record(old_cluster, new_cluster, old_message_dec, updated_message)
                 except Exception:
                     pass
->>>>>>> 8118600c
         return self
 
     def purge(self, current_day):
