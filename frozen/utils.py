import datetime
import numpy as np
from collections import namedtuple

Message = namedtuple('message', 'uid risk day unobs_id has_app')
UpdateMessage = namedtuple('update_message', 'uid new_risk risk day received_at unobs_id has_app')
<<<<<<< HEAD

def encode_message(message):
	# encode a contact message as a string
	return str(message.uid) + "_" + str(message.risk) + "_" + str(message.day)  + "_" + str(message.unobs_id) + "_" + str(message.has_app)

def encode_update_message(message):
	# encode a contact message as a string
	return str(message.uid) + "_" + str(message.new_risk) + "_" + str(message.risk) + "_" + str(message.day) + "_" + str(message.received_at) + "_" + str(message.unobs_id) + "_" + str(message.has_app)

def decode_message(message):
	# decode a string-encoded message into a tuple
	uid, risk, day, unobs_id, has_app = message.split("_")
	obs_uid = int(uid)
	risk = int(risk)
	day = int(day)
	unobs_uid = unobs_id
	has_app = bool(has_app)
	return Message(obs_uid, risk, day, unobs_uid, has_app)

def decode_update_message(update_message):
	# decode a string-encoded message into a tuple
	uid, new_risk, risk, day, received_at, unobs_id, has_app = update_message.split("_")
	obs_uid = int(uid)
	risk = int(risk)
	new_risk = int(new_risk)
	day = int(day)
	received_at = datetime.datetime.strptime(received_at, "%Y-%m-%d %H:%M:%S")
	unobs_uid = unobs_id
	has_app = bool(has_app)
	return UpdateMessage(obs_uid, new_risk, risk, day, received_at, unobs_uid, has_app)
=======


def encode_message(message):
    # encode a contact message as a string
    return str(message.uid) + "_" + str(message.risk) + "_" + str(message.day) + "_" + str(
        message.unobs_id) + "_" + str(message.has_app)


def encode_update_message(message):
    # encode a contact message as a string
    return str(message.uid) + "_" + str(message.new_risk) + "_" + str(message.risk) + "_" + str(
        message.day) + "_" + str(message.received_at) + "_" + str(message.unobs_id) + "_" + str(message.has_app)


def decode_message(message):
    # decode a string-encoded message into a tuple
    uid, risk, day, unobs_id, has_app = message.split("_")
    obs_uid = int(uid)
    risk = int(risk)
    day = int(day)
    unobs_uid = unobs_id
    has_app = bool(has_app)
    return Message(obs_uid, risk, day, unobs_uid, has_app)


def decode_update_message(update_message):
    # decode a string-encoded message into a tuple
    uid, new_risk, risk, day, received_at, unobs_id, has_app = update_message.split("_")
    obs_uid = int(uid)
    risk = int(risk)
    new_risk = int(new_risk)
    day = int(day)
    received_at = datetime.datetime.strptime(received_at, "%Y-%m-%d %H:%M:%S")
    unobs_uid = unobs_id
    has_app = bool(has_app)
    return UpdateMessage(obs_uid, new_risk, risk, day, received_at, unobs_uid, has_app)

>>>>>>> c9c78239

def create_new_uid(rng):
    # generate a 4 bit random code
    return np.random.randint(0, 15)


def update_uid(uid, rng):
    uid = "{0:b}".format(uid).zfill(4)[1:]
    uid += rng.choice(['1', '0'])
    return int(uid, 2)


def compare_uids(uid1, uid2, days_apart):
    bin_uid1 = "{0:b}".format(uid1).zfill(4)
    bin_uid2 = "{0:b}".format(uid2).zfill(4)
    if days_apart == 1 and bin_uid1[:3] == bin_uid2[1:]:
        return True
    if days_apart == 2 and bin_uid1[:2] == bin_uid2[2:]:
        return True
    if days_apart == 3 and bin_uid1[:1] == bin_uid2[3:]:
        return True
    return False


def hash_to_cluster(message):
    bin_uid = "{0:b}".format(message.uid).zfill(4)
    bin_risk = "{0:b}".format(message.risk).zfill(4)
    # bin_day = "{0:b}".format(message.day).zfill(24)
    binary = "".join([bin_uid, bin_risk])
    cluster_id = int(binary, 2)
    # print(f"cluster: {cluster_id}, bin: {binary}")
    return cluster_id<|MERGE_RESOLUTION|>--- conflicted
+++ resolved
@@ -4,39 +4,6 @@
 
 Message = namedtuple('message', 'uid risk day unobs_id has_app')
 UpdateMessage = namedtuple('update_message', 'uid new_risk risk day received_at unobs_id has_app')
-<<<<<<< HEAD
-
-def encode_message(message):
-	# encode a contact message as a string
-	return str(message.uid) + "_" + str(message.risk) + "_" + str(message.day)  + "_" + str(message.unobs_id) + "_" + str(message.has_app)
-
-def encode_update_message(message):
-	# encode a contact message as a string
-	return str(message.uid) + "_" + str(message.new_risk) + "_" + str(message.risk) + "_" + str(message.day) + "_" + str(message.received_at) + "_" + str(message.unobs_id) + "_" + str(message.has_app)
-
-def decode_message(message):
-	# decode a string-encoded message into a tuple
-	uid, risk, day, unobs_id, has_app = message.split("_")
-	obs_uid = int(uid)
-	risk = int(risk)
-	day = int(day)
-	unobs_uid = unobs_id
-	has_app = bool(has_app)
-	return Message(obs_uid, risk, day, unobs_uid, has_app)
-
-def decode_update_message(update_message):
-	# decode a string-encoded message into a tuple
-	uid, new_risk, risk, day, received_at, unobs_id, has_app = update_message.split("_")
-	obs_uid = int(uid)
-	risk = int(risk)
-	new_risk = int(new_risk)
-	day = int(day)
-	received_at = datetime.datetime.strptime(received_at, "%Y-%m-%d %H:%M:%S")
-	unobs_uid = unobs_id
-	has_app = bool(has_app)
-	return UpdateMessage(obs_uid, new_risk, risk, day, received_at, unobs_uid, has_app)
-=======
-
 
 def encode_message(message):
     # encode a contact message as a string
@@ -73,12 +40,9 @@
     has_app = bool(has_app)
     return UpdateMessage(obs_uid, new_risk, risk, day, received_at, unobs_uid, has_app)
 
->>>>>>> c9c78239
-
 def create_new_uid(rng):
     # generate a 4 bit random code
     return np.random.randint(0, 15)
-
 
 def update_uid(uid, rng):
     uid = "{0:b}".format(uid).zfill(4)[1:]
